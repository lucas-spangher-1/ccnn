--- conflicted
+++ resolved
@@ -4,12 +4,9 @@
 import random
 from typing import List
 import math
-<<<<<<< HEAD
 import pandas as pd 
 import random
-=======
 import collections
->>>>>>> 05794d25
 
 
 class ModelReadyDataset(Dataset):
@@ -175,12 +172,8 @@
 
 
 def get_train_test_indices_from_Jinxiang_cases(
-<<<<<<< HEAD
-        dataset, case_number, new_machine, seed):
-=======
     dataset, case_number, new_machine, seed, test_percentage=0.15
 ) -> tuple[list, list]:
->>>>>>> 05794d25
     """Get train and test indices for Jinxiang's cases.
 
     Args:
@@ -197,111 +190,6 @@
 
     rand = random.Random(seed)
 
-<<<<<<< HEAD
-    existing_machines = {"cmod", "d3d", "east"}
-    existing_machines.remove(new_machine)
-    train_indices = []
-
-    new_machine_indices = {
-        "non_disruptive": [],
-        "disruptive": []
-    }
-
-    new_machine_disruption_count = 0
-
-    for key, value in dataset.items():
-        if value["machine"] == new_machine:
-
-            # new machine non disruptions
-            if value["label"] == 0:
-                new_machine_indices["non_disruptive"].append(key)
-                if case_number in {1, 2, 4, 5, 7, 8, 9, 13}:
-                    train_indices.append(key)
-                if case_number == 3:
-                    if random.random() < 0.5:
-                        train_indices.append(key)
-                if case_number in {10, 11, 12}:
-                    if random.random() < 0.33:
-                        train_indices.append(key)
-            else:
-            # new machine disruptions
-                new_machine_indices["disruptive"].append(key)
-                if case_number in {7, 8, 9, 10, 11, 12}:
-                    # add all disruptions
-                    train_indices.append(key)
-                
-                if case_number in {1, 3, 4, 5}:
-                    # add 25 disruptions
-                    if new_machine_disruption_count < 25:
-                        train_indices.append(key)
-                        new_machine_disruption_count += 1
-
-        elif value["machine"] in existing_machines:
-            # existing non disruptions
-            if case_number in {5, 6, 8, 13} and value["label"] == 0:
-                train_indices.append(key)
-            if case_number == 11:
-                if random.random() < 0.2:
-                    train_indices.append(key)
-            
-            # existing disruptions
-            if case_number in {1, 2, 3, 5, 6, 7, 8, 10} and value["label"] == 1:
-                train_indices.append(key)
-
-    rand.shuffle(train_indices)
-
-    # Create test set by sampling 20% of the new machine's shots
-    test_indices = rand.sample(new_machine_indices["non_disruptive"], len(new_machine_indices["non_disruptive"]) // 6)
-
-    if case_number != 13:
-        test_indices.extend(rand.sample(new_machine_indices["disruptive"], max(len(new_machine_indices["disruptive"]) // 6, 20)))
-
-    # Remove test indices from training set if they were added earlier
-    train_indices = [index for index in train_indices if index not in test_indices]
-
-    # Counting the number of disruptive shots in the train set
-    train_disruptive_shots = sum(dataset[index]["label"] == 1 for index in train_indices)
-    train_non_disruptive_shots = sum(dataset[index]["label"] == 0 for index in train_indices)
-    print(f"Number of disruptive shots in the train set: {train_disruptive_shots}")
-    print(f"Number of non-disruptive shots in the train set: {train_non_disruptive_shots}")
-
-    # Counting the number of disruptive shots in the test set
-    test_disruptive_shots = sum(dataset[index]["label"] == 1 for index in test_indices)
-    test_non_disruptive_shots = sum(dataset[index]["label"] == 0 for index in test_indices)
-    print(f"Number of disruptive shots in the test set: {test_disruptive_shots}")
-    print(f"Number of non-disruptive shots in the test set: {test_non_disruptive_shots}")
-
-
-    return train_indices, test_indices
-
-
-def get_class_weights(train_dataset):
-    """Get class weights for the training set.
-
-    Args:
-        train_dataset (object): Training set.
-
-    Returns:
-        class_weights (list): List of class weights.
-    """
-    class_counts = {}
-
-    for i in range(len(train_dataset)):
-        df = train_dataset[i]
-        label = int(df["labels"][0])
-        if label in class_counts.keys():
-            class_counts[label] += 1
-        else:
-            class_counts[label] = 1
-    class_weights = [
-        class_counts[key] / sum(class_counts.values()) for key in class_counts.keys()
-    ]
-
-    print("class weights: ")
-    print(class_weights)
-
-    return class_weights
-=======
     def take(inds, p=None, N=None):
         assert p or N
         N = math.ceil(p * len(inds)) if p else N
@@ -366,7 +254,6 @@
     rand.shuffle(train_inds)
     rand.shuffle(test_inds)
     return train_inds, test_inds
->>>>>>> 05794d25
 
 
 def length_augmentation(
