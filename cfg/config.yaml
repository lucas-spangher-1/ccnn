# @package _global_

# global parameters
device: cpu
offline: True
deterministic: False
no_workers: 1
seed: 42
comment: ''
# network
net:
  type: "ResNet"
  no_hidden: 140
  no_blocks: 4
  no_stages: -1
  data_dim: 0                    # Should be overridden automatically
  dropout: 0.0
  dropout_in: 0.0
  dropout_type: Dropout1d
  norm: "BatchNorm"
  nonlinearity: "GELU"
  block_width_factors: [0.0, ]
  block:
    type: S4
    prenorm: True
  downsampling: [] # After the indices of these blocks place a downsampling layer.
  downsampling_size: -1
# kernels
kernel:
  type: "MAGNet"
  no_hidden: 32
  no_layers: 3
  omega_0: 2386.49
  input_scale: 0.0
  bias: True
  size: "same"
  chang_initialize: True
  norm: Identity
  nonlinearity: Identity
  init_spatial_value: 1.0   # Only != 1.0 if FlexConvs are used.
  num_edges: -1 # In case of pointcloud data.
  bottleneck_factor: -1 # In case of pointckconv, bottleneck is applied before pointconv.
# mask
mask:
  type: 'gaussian'
  init_value: 0.075
  threshold: 0.1 
  dynamic_cropping: True
  temperature: 0.0        # For sigmoid mask
  learn_mean: False
# convolutions
conv:
  type: "SeparableFlexConv"
  causal: True
  use_fft: True
  bias: True
  padding: "same"
  stride: 1
  cache: False
# datamodules
dataset:
  name: 'Lucas'
  data_dir: 'data/'
  data_type: 'sequence'
  augment: True
  params:
<<<<<<< HEAD
    case_number: 12
    end_cutoff_timesteps: 8 # Used for Lucas' dataset. TODO: any additional args go here. 
=======
    end_cutoff_timesteps: 8 # Used for Lucas' dataset
    new_machine: east
    case_number: 8
>>>>>>> 05794d25
    taus:
      cmod: 10
      d3d: 75
      east: 200
    len_aug_args:
      tiny_clip_max_len: 30
      tiny_clip_prob: 0.0
      disrupt_trim_max: 10
      disrupt_trim_prob: 0.0
      nondisr_cut_min: 5
      nondisr_cut_prob: 0.3
<<<<<<< HEAD
      tau_trim_max: 10
      tau_trim_prob: 0.2
=======
      tau_trim_prob: 0.0
      tau_trim_max: 10
>>>>>>> 05794d25
    modelnet:
      num_nodes: -1         # For ModelNet. Number of nodes to sample.
      resampling_factor: 1  # For ModelNet. Number of times to resample each mesh in the training set.
      voxelize: False       # For ModelNet. Voxelize the dataset before training.
      voxel_scale: -1       # For ModelNet. Voxelization scale.
      modelnet_name: "40"   # For ModelNet, either 10 or 40.
# training
train:
  do: True
  mixed_precision: False 
  epochs: 210
  batch_size: 50
  grad_clip: 0.0
  max_epochs_no_improvement: 40
  track_grad_norm: -1 # -1 for no tracking.
  accumulate_grad_steps: 1 # Accumulate gradient over different batches.
  distributed: False
  num_nodes: -1
  avail_gpus: -1 # TODO
  resume_wandb: 'latest' # won't do anything in offline mode
  resume_local: 'last'
  pos_weight: 1.0
  limit_train_batches: 1.0
  limit_val_batches: 1.0
  limit_test_batches: 1.0
  disruptivity_plot:
    enabled: True
    batch_idx: 0
    max_plots: 30
optimizer:
  name: AdamW
  lr: 2e-2
  mask_lr_ratio: 1.0
  momentum: -1.
  nesterov: False
  weight_decay: 0.0
scheduler:
  name: 'cosine'
  decay_steps: -1
  factor: -1.0
  patience: -1
  warmup_epochs: 10
  mode: 'max'
# testing
test:
  batch_size_multiplier: 1
  before_train: False
# wandb logging
wandb:
  project: ccnn
  entity: -1
  run_id: -1
# checkpoint
pretrained:
  load: False
  alias: 'best' #Either best or last
  filename: ""
# hooks; function: application
hooks_enabled: False
hooks: [
#  {
#    function: 'log_dead_neuron_count_hook',
#    type: 'forward',
#    hook_onto: [ 'torch.nn.ReLU' ],
#    limit_to: '',
#    triggers: [ 'on_train_epoch_end' ],
#  },
#  {
#    function: 'count_dead_neurons_hook',
#    type: 'forward',
#    hook_onto: ['torch.nn.ReLU'],
#    limit_to: '',
#    triggers: ['on_train_batch_start'],
#  },
  {
    function: 'log_output_statistics',
    type: 'forward',
    hook_onto: [ 'ckconv.nn.SeparableFlexConv', 'torch.nn.BatchNorm1d' ],
    limit_to: '',
    triggers: [ 'on_train_epoch_start' ],
    timeout: 1
  },
  {
    function: 'log_parameter_statistics',
    type: 'forward',
    hook_onto: ['torch.nn.BatchNorm1d' ],
    limit_to: '',
    triggers: [ 'on_train_epoch_start' ],
    timeout: 1
  },
  {
    function: 'log_ckernel_statistics',
    type: 'forward',
    hook_onto: [ 'ckconv.nn.SeparableFlexConv'],
    limit_to: '',
    triggers: [ 'on_train_epoch_start' ],
    timeout: 1
  },
  {
    function: 'visualize_kernel_out_hook',
    type: 'forward',
    hook_onto: [ 'ckconv.nn.SeparableFlexConv' ],
    limit_to: '',
    triggers: [ 'on_train_epoch_start' ],
    timeout: 1
  },
  {
    function: 'log_mask_params',
    type: 'forward',
    hook_onto: [ 'ckconv.nn.SeparableFlexConv' ],
    limit_to: '',
    triggers: [ 'on_train_epoch_start' ],
    timeout: 1
  },
#  {
#    function: 'visualize_conv_kernel_out_hook',
#    type: 'forward',
#    hook_onto: [ 'torch.nn.Conv1d' ],
#    limit_to: '',
#    triggers: [ 'on_train_epoch_start' ]
#  },
#  {
#    function: 'module_out_hist_hook',
#    type: 'backward',
#    hook_onto: ['ckconv.nn.ck.siren.SIREN'],
#    limit_to: 'last',
#    triggers: ['on_train_epoch_start']
#  }
]<|MERGE_RESOLUTION|>--- conflicted
+++ resolved
@@ -64,14 +64,9 @@
   data_type: 'sequence'
   augment: True
   params:
-<<<<<<< HEAD
-    case_number: 12
-    end_cutoff_timesteps: 8 # Used for Lucas' dataset. TODO: any additional args go here. 
-=======
     end_cutoff_timesteps: 8 # Used for Lucas' dataset
-    new_machine: east
+    new_machine: cmod
     case_number: 8
->>>>>>> 05794d25
     taus:
       cmod: 10
       d3d: 75
@@ -83,13 +78,8 @@
       disrupt_trim_prob: 0.0
       nondisr_cut_min: 5
       nondisr_cut_prob: 0.3
-<<<<<<< HEAD
+      tau_trim_prob: 0.1
       tau_trim_max: 10
-      tau_trim_prob: 0.2
-=======
-      tau_trim_prob: 0.0
-      tau_trim_max: 10
->>>>>>> 05794d25
     modelnet:
       num_nodes: -1         # For ModelNet. Number of nodes to sample.
       resampling_factor: 1  # For ModelNet. Number of times to resample each mesh in the training set.
